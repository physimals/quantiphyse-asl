--- conflicted
+++ resolved
@@ -68,11 +68,7 @@
 v = update_version(package_name, rootdir)
 print("Version updated to %s" % v[0])
 version_str_display = version_str = v[1]
-<<<<<<< HEAD
 if "--snapshot" in sys.argv:
-=======
-if "snapshot" in sys.argv:
->>>>>>> 2127f90a
     version_str_display = "snapshot"
 
 print("Building plugin")
